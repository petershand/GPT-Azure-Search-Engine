--- conflicted
+++ resolved
@@ -30,13 +30,9 @@
     COG_SERVICES_KEY,
     AZURE_OPENAI_ENDPOINT,
     AZURE_OPENAI_KEY,
-<<<<<<< HEAD
-    AZURE_OPENAI_API_VERSION
-=======
     AZURE_OPENAI_API_VERSION,
     AZURE_OPENAI_TYPE
 
->>>>>>> 98e01b80
 )
 
 
@@ -103,14 +99,11 @@
 
 query = st.text_area("Ask a question to your enterprise data lake", value= "What is CLP?", on_change=clear_submit)
 
-<<<<<<< HEAD
-=======
-options = ['English', 'Spanish', 'Portuguese', 'French', 'Russian']
-selected_language = st.selectbox('Answer Language:', options, index=0)
-is_turbo_selected = st.checkbox('Enable GPT 3.5 Turbo (ChatGPT)?:')
+# options = ['English', 'Spanish', 'Portuguese', 'French', 'Russian']
+# selected_language = st.selectbox('Answer Language:', options, index=0)
+# is_turbo_selected = st.checkbox('Enable GPT 3.5 Turbo (ChatGPT)?:')
 
 
->>>>>>> 98e01b80
 col1, col2, col3 = st.columns([1,1,3])
 with col1:
     qbutton = st.button('Quick Answer')
@@ -121,26 +114,8 @@
     if not query:
         st.error("Please enter a question!")
     else:
-<<<<<<< HEAD
-        url = AZURE_SEARCH_ENDPOINT + '/indexes/'+ index_name + '/docs'
-        url += '?api-version={}'.format(API_VERSION)
-        url += '&search={}'.format(query)
-        url += '&select=pages'
-        url += '&$top=5'
-        url += '&queryLanguage=en-us'
-        url += '&queryType=semantic'
-        url += '&semanticConfiguration=my-semantic-config'
-        url += '&$count=true'
-        url += '&speller=lexicon'
-        url += '&answers=extractive|count-3'
-        url += '&captions=extractive|highlight-false'
-
-        resp = requests.get(url, headers=headers)
-        search_results = resp.json()
-=======
         # Azure Search
         search_results = get_search_results(query)
->>>>>>> 98e01b80
 
         file_content = OrderedDict()
         
@@ -175,24 +150,21 @@
                     if(len(docs)>1):
                         index = embed_docs(docs)
                         sources = search_docs(index,query)
-<<<<<<< HEAD
                         if qbutton:
                             answer = get_answer(sources, query, deployment="gpt-35-turbo", chain_type = "stuff", temperature=0.3, max_tokens=256)
                         if bbutton: 
                             answer = get_answer(sources, query, deployment="gpt-35-turbo", chain_type = "map_reduce", temperature=0.3, max_tokens=500)
-=======
-                        if is_turbo_selected:
-                            if qbutton:
-                                answer = get_answer_turbo(sources, query, language=selected_language, chain_type = "stuff", temperature=0.3, max_tokens=256)
-                            if bbutton: 
-                                answer = get_answer_turbo(sources, query, language=selected_language, chain_type = "refine", temperature=0.3, max_tokens=500)
-                        else:
-                            if qbutton:
-                                answer = get_answer(sources, query, language=selected_language, chain_type = "stuff", temperature=0.3, max_tokens=256)
-                            if bbutton: 
-                                answer = get_answer(sources, query, language=selected_language, chain_type = "refine", temperature=0.3, max_tokens=500)
+                        # if is_turbo_selected:
+                        #     if qbutton:
+                        #         answer = get_answer_turbo(sources, query, language=selected_language, chain_type = "stuff", temperature=0.3, max_tokens=256)
+                        #     if bbutton: 
+                        #         answer = get_answer_turbo(sources, query, language=selected_language, chain_type = "refine", temperature=0.3, max_tokens=500)
+                        # else:
+                        #     if qbutton:
+                        #         answer = get_answer(sources, query, language=selected_language, chain_type = "stuff", temperature=0.3, max_tokens=256)
+                        #     if bbutton: 
+                        #         answer = get_answer(sources, query, language=selected_language, chain_type = "refine", temperature=0.3, max_tokens=500)
 
->>>>>>> 98e01b80
                     else:
                         answer = {"output_text":"No results found" }
             else:
